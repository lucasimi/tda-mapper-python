<<<<<<< HEAD
# mapper-tda
A reasonably decent implementation of the mapper algorithm from TDA

## Introduction
TDA stands for "Topological Data Analysis", a branch of data analysis using topological tools to recover insights from datasets. 

## The Mapper Algorithm
The Mapper Algorithm builds a graph from a given dataset

### Input
Assume we have a dataset D inside a metric space X, together with the following choices:
1. A continuous map f:X -> Y 
2. A cover algorithm for f(D)
3. A clustering algorithm for D.

### Steps
The mapper algorithm follows these steps:
1. Build an open cover of f(D)
2. For each open chart U of f(D) let V the preimage of U under f, then the V's form an open cover of D. For each V, run the chosen clustering algorithm
3. For each local cluster obtained, build a node. Whenever two local clusters (from different V's) intersect, draw an edge between their corresponding nodes.

The graph obtained is called a "mapper graph".

## How to use
=======
# mapper-tda 

![test](https://github.com/lucasimi/mapper-tda/actions/workflows/test.yml/badge.svg)

A simple implementation of the mapper algorithm from TDA
>>>>>>> 469cd48e
<|MERGE_RESOLUTION|>--- conflicted
+++ resolved
@@ -1,6 +1,8 @@
-<<<<<<< HEAD
-# mapper-tda
-A reasonably decent implementation of the mapper algorithm from TDA
+# mapper-tda 
+
+![test](https://github.com/lucasimi/mapper-tda/actions/workflows/test.yml/badge.svg)
+
+A simple implementation of the mapper algorithm from TDA
 
 ## Introduction
 TDA stands for "Topological Data Analysis", a branch of data analysis using topological tools to recover insights from datasets. 
@@ -23,10 +25,27 @@
 The graph obtained is called a "mapper graph".
 
 ## How to use
-=======
-# mapper-tda 
+In the following example, available [here](examples/example_notebook.ipynb), we compute the mapper graph on a random dataset, using the identity lens and the euclidean metric. The clustering algorithm can be any class implementing a `fit` method, as `sklearn.cluster` algorithms do, and returning an object which defines a `.labels_` field.
 
-![test](https://github.com/lucasimi/mapper-tda/actions/workflows/test.yml/badge.svg)
+```
+import numpy as np
 
-A simple implementation of the mapper algorithm from TDA
->>>>>>> 469cd48e
+from mapper.cover import SearchCover
+from mapper.search import BallSearch
+from mapper.pipeline import MapperPipeline
+from mapper.network import Network
+
+from sklearn.cluster import DBSCAN
+
+mp = MapperPipeline(
+    cover_algo=SearchCover(search_algo=BallSearch(1.5), 
+                           metric=lambda x, y: np.linalg.norm(x - y), 
+                           lens=lambda x: x),
+    clustering_algo=DBSCAN(eps=1.5, min_samples=2)
+    )
+
+data = [np.random.rand(10) for _ in range(100)]
+g = mp.fit(data)
+nw = Network(g)
+nw.plot(data)
+```