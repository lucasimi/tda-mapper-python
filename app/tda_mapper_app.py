--- conflicted
+++ resolved
@@ -2,12 +2,12 @@
 import time
 import io
 import gzip
+import random
 
 import streamlit as st
 import pandas as pd
 import numpy as np
 
-import plotly.graph_objects as go
 
 from networkx.readwrite.json_graph import adjacency_data
 
@@ -152,54 +152,6 @@
     def clear(self):
         self.clear_df()
         self.clear_mapper()
-
-
-def empty_fig():
-    scatter = go.Scatter3d(
-        x=[0.0],
-        y=[0.0],
-        z=[0.0],
-        mode='markers',
-        hoverinfo='text',
-        opacity=1.0,
-        marker=dict(
-            showscale=True,
-            reversescale=False,
-            opacity=0.0))
-    axis = dict(
-        showline=True,
-        linecolor='black',
-        linewidth=1,
-        mirror=True,
-        visible=True,
-        showticklabels=False,
-        title='')
-    scene_axis = dict(
-        showgrid=True,
-        visible=True,
-        backgroundcolor='rgba(0, 0, 0, 0)',
-        showaxeslabels=False,
-        showline=True,
-        linecolor='black',
-        gridcolor='rgba(230, 230, 230, 1.0)',
-        linewidth=1,
-        mirror=True,
-        showticklabels=False,
-        title='')
-    layout = go.Layout(
-        uirevision='constant',
-        plot_bgcolor='rgba(0, 0, 0, 0)',
-        autosize=False,
-        showlegend=False,
-        hovermode='closest',
-        margin=dict(b=10, l=10, r=10, t=10),
-        xaxis=axis,
-        yaxis=axis,
-        scene=dict(
-            xaxis=scene_axis,
-            yaxis=scene_axis,
-            zaxis=scene_axis))
-    return go.Figure(data=[scatter], layout=layout)
 
 
 def mapper_warning(nodes_num):
@@ -308,7 +260,7 @@
     mapper_adj = {} if mapper_graph is None else adjacency_data(mapper_graph)
     mapper_json = json.dumps(mapper_adj)
     st.download_button(
-        '📥 Download Mapper Graph',
+        '📥 Download',
         data=get_gzip_bytes(mapper_json),
         disabled=mapper_graph is None,
         use_container_width=True,
@@ -553,10 +505,8 @@
 def add_data_tools():
     df_X = st.session_state[S_RESULTS].df_X
     if df_X is None:
-        df_X = pd.DataFrame()
+        return
     df_y = st.session_state[S_RESULTS].df_y
-    if df_y is None:
-        df_y = pd.DataFrame()
     st.caption(
         data_caption(df_X, df_y),
         help=DATA_INFO)
@@ -567,10 +517,7 @@
         df_summary,
         height=500,
         hide_index=True,
-<<<<<<< HEAD
         disabled=(c for c in df_summary.columns if c != V_DATA_SUMMARY_COLOR),
-=======
->>>>>>> c70d9965
         use_container_width=True,
         column_config={
             V_DATA_SUMMARY_HIST: st.column_config.BarChartColumn(),
@@ -580,36 +527,27 @@
 
 
 def add_plot_setting():
-    st.write('## 🎨 Plot Settings')
     st.toggle(
         'Enable 3D',
         value=VD_3D,
-        key=K_ENABLE_3D)
-    st.number_input(
-        'Seed',
-        value=VD_SEED,
-        key=K_SEED)
+        key=K_ENABLE_3D,
+        on_change=render_mapper)
     mapper_graph = st.session_state[S_RESULTS].mapper_graph
+    def _randomize():
+        st.session_state[K_SEED] = random.randint(1, 100)
+        render_mapper()
     st.button(
-        '🖌️ Draw',
+        '♻️ Randomize',
         use_container_width=True,
         disabled=mapper_graph is None,
-        on_click=render_mapper)
+        on_click=_randomize)
 
 
 def add_graph_plot():
     if 'mapper_fig' not in st.session_state:
-        fig = empty_fig()
-        st.plotly_chart(
-            fig,
-            use_container_width=True)
         return
     mapper_graph = st.session_state[S_RESULTS].mapper_graph
     if mapper_graph is None:
-        fig = empty_fig()
-        st.plotly_chart(
-            fig,
-            use_container_width=True)
         return
     nodes_num = mapper_graph.number_of_nodes()
     edges_num = mapper_graph.number_of_edges()
@@ -633,71 +571,15 @@
     if S_RESULTS not in st.session_state:
         st.session_state[S_RESULTS] = Results()
     with st.sidebar:
-<<<<<<< HEAD
         add_data_source()
         add_mapper_settings()
-        add_plot_setting()
     col_tools, col_graph = st.columns([2, 5])
     with col_tools:
         add_data_tools()
+        add_plot_setting()
+        add_download_graph()
     with col_graph:
         add_graph_plot()
-=======
-        cont_data_source = st.container()
-        cont_mapper_settings = st.container()
-    col0, col1 = st.columns([2, 5])
-    with col0:
-        cont_data_summary = st.container()
-        cont_mapper_tools = st.container()
-    with col1:
-        cont_mapper_graph = st.container()
-
-    with cont_data_source:
-        get_data()
-    with cont_mapper_settings:
-        run_mapper()
-
-    with cont_data_summary:
-        if 'df_X' in st.session_state:
-            df_X = st.session_state['df_X']
-            df_y = st.session_state.get('df_y', pd.DataFrame())
-            display_data_source(df_X, df_y)
-        else:
-            st.write(DATA_HELP)
-
-    with cont_mapper_tools:
-        if 'df_X' in st.session_state:
-            df_X = st.session_state['df_X']
-            df_y = st.session_state.get('df_y', pd.DataFrame())
-            st.toggle('Enable 3d',
-                value=True,
-                key='enable_3d',
-                on_change=compute_mapper_plot)
-            st.number_input('Seed',
-                value=42,
-                key='seed',
-                on_change=compute_mapper_plot)
-            cols = ['lens'] + [x for x in df_X.columns] + [x for x in df_y.columns]
-            st.selectbox('Plot color',
-                options=cols,
-                key='plot_color',
-                on_change=compute_mapper_plot)
-        if 'mapper_graph' in st.session_state:
-            mapper_graph = st.session_state['mapper_graph']
-            download_graph(mapper_graph)
-
-    with cont_mapper_graph:
-        if 'mapper_fig' in st.session_state:
-            mapper_graph = st.session_state['mapper_graph']
-            nodes_num = mapper_graph.number_of_nodes()
-            edges_num = mapper_graph.number_of_edges()
-            mapper_fig = st.session_state['mapper_fig']
-            st.caption(f'{nodes_num} nodes, {edges_num} edges')
-            st.plotly_chart(mapper_fig,
-                use_container_width=True)
-        else:
-            st.write(MAPPER_HELP)
->>>>>>> c70d9965
 
 
 main()